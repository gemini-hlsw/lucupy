<<<<<<< HEAD
__version__ = '0.1.2'
=======
# Copyright (c) 2016-2022 Association of Universities for Research in Astronomy, Inc. (AURA)
# For license information see LICENSE or https://opensource.org/licenses/BSD-3-Clause

__version__ = '0.1.1'
>>>>>>> c4007ece
<|MERGE_RESOLUTION|>--- conflicted
+++ resolved
@@ -1,8 +1,3 @@
-<<<<<<< HEAD
-__version__ = '0.1.2'
-=======
 # Copyright (c) 2016-2022 Association of Universities for Research in Astronomy, Inc. (AURA)
 # For license information see LICENSE or https://opensource.org/licenses/BSD-3-Clause
-
-__version__ = '0.1.1'
->>>>>>> c4007ece
+__version__ = '0.1.2'